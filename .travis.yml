sudo: false
language: node_js
script: npm test
node_js:
- '4'
before_install:
- export CHROME_BIN=chromium-browser
- export DISPLAY=:99.0
- sh -e /etc/init.d/xvfb start
- npm install -g bower
- bower install
before_deploy:
- npm-prepublish --verbose
deploy:
  provider: npm
  email: wheresrhys@gmail.com
<<<<<<< HEAD
=======
  api_key:
    secure: CdQkA4gLU7yAEnSAGcWtf7PdRf/WSJc/UkX94KfLyx3xv0KGREWhWqD4yZok4ay6N039lpXaBOq3ZJJ0XKKrKOW9em5CL2rP0NGgEbOMSk53Yk+tJya9mi3Ni2mZTfNhoOIpSj6Qja0M2uF4/+UnwlKzruu0tbDd1u/vHkssniI=
>>>>>>> df64a1d3
  on:
    all_branches: true
    tags: true
    repo: wheresrhys/fetch-mock<|MERGE_RESOLUTION|>--- conflicted
+++ resolved
@@ -14,11 +14,8 @@
 deploy:
   provider: npm
   email: wheresrhys@gmail.com
-<<<<<<< HEAD
-=======
   api_key:
     secure: CdQkA4gLU7yAEnSAGcWtf7PdRf/WSJc/UkX94KfLyx3xv0KGREWhWqD4yZok4ay6N039lpXaBOq3ZJJ0XKKrKOW9em5CL2rP0NGgEbOMSk53Yk+tJya9mi3Ni2mZTfNhoOIpSj6Qja0M2uF4/+UnwlKzruu0tbDd1u/vHkssniI=
->>>>>>> df64a1d3
   on:
     all_branches: true
     tags: true
