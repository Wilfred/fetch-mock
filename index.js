'use strict';

require('es6-promise').polyfill();

var Response = require('node-fetch/lib/response');
var Headers = require('node-fetch/lib/headers');
var sinon = require('sinon');
var stream = require('stream');

function mockResponse (url, config) {
	// allow just body to be passed in as this is the commonest use case
	if (typeof config === 'string' || !(config.body || config.headers || config.throws || config.status)) {
		config = {
			body: config
		};
	}
	if (config.throws) {
		return Promise.reject(config.throws);
	}
	opts = config.opts || {};
	opts.url = url;
	opts.status = opts.status || 200;
	opts.headers = opts.headers ? new Headers(opts.headers) : new Headers();

	var s = new stream.Readable();
	if (config.body != null) {
		var body = config.body;
		if (typeof body === 'object') {
			body = JSON.stringify(body);
		}
		s.push(body);
	}

	s.push(null);

	return Promise.resolve(new Response(s, opts));
}

function compileRoute (route) {
	if (!route.name) {
		throw 'each route must be named';
	}

	if (!route.matcher) {
		throw 'each route must specify a string, regex or function to match calls to fetch';
	}

	if (!route.name) {
		throw 'each route must define a response';
	}

	if (typeof route.matcher === 'string') {
		var expectedUrl = route.matcher;
		if (route.matcher.indexOf('^') === 0) {
			expectedUrl = expectedUrl.substr(1);
			route.matcher = function (url) {
				return url.indexOf(expectedUrl) === 0;
			};
		} else {
			route.matcher = function (url) {
				return url === expectedUrl;
			};
		}
	} else if (route.matcher instanceof RegExp) {
		var urlRX = route.matcher;
		route.matcher = function (url) {
			return urlRX.test(url);
		};
	}
	return route;
}

var FetchMock = function () {
	this.routes = [];
	this._calls = {};
};

FetchMock.prototype.registerRoute = function (name, matcher, response) {
	var routes;
	if (name instanceof Array) {
		routes = name;
	} else {
		routes = [{
			name: name,
			matcher: matcher,
			response: response
		}];
	}
	this.routes = this.routes.concat(routes.map(compileRoute));
};

FetchMock.prototype.unregisterRoute = function (name) {
	var names;
	if (!name) {
		this.routes = [];
		return;
	}
	if (name instanceof Array) {
		names = name;
	} else {
		names = [name];
	}

	this.routes = this.routes.filter(function (route) {
		return names.indexOf(route.name)  === -1;
	});
};

FetchMock.prototype.getRouter = function (config) {

	var routes;

	if (config.routes) {
		if (!(config.routes instanceof Array)) {
			config.routes = [config.routes];
		}

		var preRegisteredRoutes = {};
		this.routes.forEach(function (route) {
			preRegisteredRoutes[route.name] = route;
		});

		routes = config.routes.map(function (route) {
			if (typeof route === 'string') {
				return preRegisteredRoutes[route];
			} else {
				return compileRoute(route);
			}
		});
		var routeNames = {};
		config.routes.forEach(function (route) {
			if (routeNames[route.name]) {
				throw 'Route names must be unique';
			}
			routeNames[route.name] = true;
		})
	} else {
		routes = this.routes;
	}

	config.responses = config.responses || {};

	return function (url, opts) {
		var response;
		routes.some(function (route) {
			if (route.matcher(url, opts)) {
				this.push(route.name, [url, opts]);
				response = config.responses || route.response;
				if (typeof response === 'function') {
					response = response(url, opts);
				}
				return true;
			}
		});
		return response;
	};
};

FetchMock.prototype.push = function (name, call) {
	this._calls[name] = this.calls[name] || [];
	this._calls[name].push(call);
};

FetchMock.prototype.mock = function (config) {
<<<<<<< HEAD
	config = config || {};
	var defaultFetch = GLOBAL.fetch;
	var router = this.getRouter(config);
	var self = this;

	sinon.stub(GLOBAL, 'fetch', function (url, opts) {
			var response = router(url, opts);
			if (response) {
				return mockResponse(url, response.body, response.opts);
=======
	if (this.isMocking) {
		throw 'fetch-mock is already mocking routes. Call .restore() before mocking again';
	}
	this.isMocking = true;
	var defaultFetch = GLOBAL.fetch;
	var router = this.getRouter(config);
	config.greed = config.greed || 'none';
	sinon.stub(GLOBAL, 'fetch', function (url, opts) {
			var response = router(url, opts);
			if (response) {
				return mockResponse(url, response);
			} else if (config.greed === 'good') {
				return mockResponse(url, {body: 'unmocked url :' + url});
			} else if (config.greed === 'bad') {
				return mockResponse(url, {throws: 'unmocked url :' + url});
>>>>>>> a6199c46
			} else {
				self.push('__unmatched', [url, opts]);
				if (config.greedy) {
					return Promise.reject('unmocked url :' + url);
				} else {
					return defaultFetch(url, opts);
				}
			}
	});
};

FetchMock.prototype.restore = function () {
	this.reset();
	this.isMocking = false;
	GLOBAL.fetch.restore();
};

FetchMock.prototype.reset = function () {
	this.calls = {};
	GLOBAL.fetch.reset();
};

FetchMock.prototype.calls = function (name) {
	return this._calls[name];
};

<<<<<<< HEAD
=======
FetchMock.prototype.called = function (name) {
	return !!(this._calls[name] && this._calls[name].length);
};


>>>>>>> a6199c46
module.exports = new FetchMock();<|MERGE_RESOLUTION|>--- conflicted
+++ resolved
@@ -162,21 +162,14 @@
 };
 
 FetchMock.prototype.mock = function (config) {
-<<<<<<< HEAD
-	config = config || {};
-	var defaultFetch = GLOBAL.fetch;
-	var router = this.getRouter(config);
-	var self = this;
-
-	sinon.stub(GLOBAL, 'fetch', function (url, opts) {
-			var response = router(url, opts);
-			if (response) {
-				return mockResponse(url, response.body, response.opts);
-=======
+var self = this;
 	if (this.isMocking) {
 		throw 'fetch-mock is already mocking routes. Call .restore() before mocking again';
 	}
+
 	this.isMocking = true;
+	config = config || {};
+
 	var defaultFetch = GLOBAL.fetch;
 	var router = this.getRouter(config);
 	config.greed = config.greed || 'none';
@@ -188,7 +181,6 @@
 				return mockResponse(url, {body: 'unmocked url :' + url});
 			} else if (config.greed === 'bad') {
 				return mockResponse(url, {throws: 'unmocked url :' + url});
->>>>>>> a6199c46
 			} else {
 				self.push('__unmatched', [url, opts]);
 				if (config.greedy) {
@@ -215,12 +207,8 @@
 	return this._calls[name];
 };
 
-<<<<<<< HEAD
-=======
 FetchMock.prototype.called = function (name) {
 	return !!(this._calls[name] && this._calls[name].length);
 };
 
-
->>>>>>> a6199c46
 module.exports = new FetchMock();